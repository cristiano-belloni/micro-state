--- conflicted
+++ resolved
@@ -21,17 +21,13 @@
 
 ## How
 
-<<<<<<< HEAD
-```jsx
-=======
 ### To install
 
 `npm i --save @hya/micro-state`
 
 ### To use
 
-```javascript
->>>>>>> f967cbce
+```jsx
 import {
   useMicroState,
   StateClient,
